--- conflicted
+++ resolved
@@ -1,12 +1,7 @@
 {
   "name": "code-oss-dev",
-<<<<<<< HEAD
-  "version": "1.31.0",
-  "distro": "fec2bcb25b63070a5b4113014a5c2e3c201edaea",
-=======
   "version": "1.32.0",
   "distro": "cb7599e6323871114d034681abb30ed5e2066d3c",
->>>>>>> 842b2ede
   "author": {
     "name": "Microsoft Corporation"
   },
