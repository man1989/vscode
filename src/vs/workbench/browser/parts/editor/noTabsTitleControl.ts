--- conflicted
+++ resolved
@@ -7,21 +7,14 @@
 
 import 'vs/css!./media/notabstitlecontrol';
 import { toResource, Verbosity, IEditorInput } from 'vs/workbench/common/editor';
-<<<<<<< HEAD
-import { TitleControl } from 'vs/workbench/browser/parts/editor/titleControl';
-=======
 import { TitleControl, IToolbarActions } from 'vs/workbench/browser/parts/editor/titleControl';
->>>>>>> 8647b7c1
 import { ResourceLabel } from 'vs/workbench/browser/labels';
 import { TAB_ACTIVE_FOREGROUND, TAB_UNFOCUSED_ACTIVE_FOREGROUND } from 'vs/workbench/common/theme';
 import { EventType as TouchEventType, GestureEvent, Gesture } from 'vs/base/browser/touch';
 import { addDisposableListener, EventType, addClass, EventHelper, removeClass } from 'vs/base/browser/dom';
 import { IEditorPartOptions } from 'vs/workbench/browser/parts/editor/editor';
-<<<<<<< HEAD
-=======
 import { IAction } from 'vs/base/common/actions';
 import { CLOSE_EDITOR_COMMAND_ID } from 'vs/workbench/browser/parts/editor/editorCommands';
->>>>>>> 8647b7c1
 
 export class NoTabsTitleControl extends TitleControl {
 	private titleContainer: HTMLElement;
@@ -114,7 +107,6 @@
 	pinEditor(editor: IEditorInput): void {
 		this.ifEditorIsActive(editor, () => this.redraw());
 	}
-<<<<<<< HEAD
 
 	setActive(isActive: boolean): void {
 		this.redraw();
@@ -124,17 +116,6 @@
 		this.ifEditorIsActive(editor, () => this.redraw());
 	}
 
-=======
-
-	setActive(isActive: boolean): void {
-		this.redraw();
-	}
-
-	updateEditorLabel(editor: IEditorInput): void {
-		this.ifEditorIsActive(editor, () => this.redraw());
-	}
-
->>>>>>> 8647b7c1
 	updateEditorDirty(editor: IEditorInput): void {
 		this.ifEditorIsActive(editor, () => {
 			if (editor.isDirty()) {
@@ -170,19 +151,11 @@
 			fn();  // only run if editor is current active
 		}
 	}
-<<<<<<< HEAD
 
 	private redraw(): void {
 		const editor = this.group.activeEditor;
 		this.lastRenderedActiveEditor = editor;
 
-=======
-
-	private redraw(): void {
-		const editor = this.group.activeEditor;
-		this.lastRenderedActiveEditor = editor;
-
->>>>>>> 8647b7c1
 		// Clear if there is no editor
 		if (!editor) {
 			removeClass(this.titleContainer, 'dirty');
